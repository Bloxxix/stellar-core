--- conflicted
+++ resolved
@@ -107,18 +107,15 @@
     maybeCopySearchableBucketListSnapshot(SearchableSnapshotConstPtr& snapshot)
         LOCKS_EXCLUDED(mSnapshotMutex);
     void maybeCopySearchableHotArchiveBucketListSnapshot(
-<<<<<<< HEAD
-        SearchableHotArchiveSnapshotConstPtr& snapshot);
+        SearchableHotArchiveSnapshotConstPtr& snapshot)
+        LOCKS_EXCLUDED(mSnapshotMutex);
 
     // This function is the same as snapshot refreshers above, but guarantees
     // that both snapshots are consistent with the same lcl. This is required
     // when querying both snapshot types as part of the same query.
     void maybeCopyLiveAndHotArchiveSnapshots(
         SearchableSnapshotConstPtr& liveSnapshot,
-        SearchableHotArchiveSnapshotConstPtr& hotArchiveSnapshot);
-=======
-        SearchableHotArchiveSnapshotConstPtr& snapshot)
+        SearchableHotArchiveSnapshotConstPtr& hotArchiveSnapshot)
         LOCKS_EXCLUDED(mSnapshotMutex);
->>>>>>> e643061a
 };
 }