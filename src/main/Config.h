#ifndef __CONFIG__
#define __CONFIG__

#include "generated/StellarXDR.h"
#include <string>
#include <memory>
#include <map>

// Copyright 2014 Stellar Development Foundation and contributors. Licensed
// under the ISC License. See the COPYING file at the top-level directory of
// this distribution or at http://opensource.org/licenses/ISC

namespace stellar
{
<<<<<<< HEAD
class Config : public std::enable_shared_from_this<Config>
{
=======

class HistoryArchive;

class Config
{

>>>>>>> 05eff8c0
  public:
    typedef std::shared_ptr<Config> pointer;

    // application config
    bool START_NEW_NETWORK;
    bool RUN_STANDALONE;
    int PROTOCOL_VERSION;
    std::string VERSION_STR;
    std::string LOG_FILE_PATH;
    uint32_t DESIRED_BASE_FEE; // in stroops
    int HTTP_PORT;         // what port to listen for commands on. 0 for don't
    bool PUBLIC_HTTP_PORT; // if you accept commands from not localhost

    // overlay config
    int PEER_PORT;
    unsigned TARGET_PEER_CONNECTIONS;
    unsigned MAX_PEER_CONNECTIONS;
    // Peers we will always try to stay connected to
    std::vector<std::string> PREFERRED_PEERS;
    std::vector<std::string> KNOWN_PEERS;

    // FBA config
    stellarxdr::uint256 VALIDATION_SEED;
    int QUORUM_THRESHOLD;
    std::vector<stellarxdr::uint256> QUORUM_SET;

    // History config
    std::map<std::string,std::shared_ptr<HistoryArchive>> HISTORY;

    Config();

    void load(const std::string& filename);
};
}

#endif<|MERGE_RESOLUTION|>--- conflicted
+++ resolved
@@ -12,17 +12,10 @@
 
 namespace stellar
 {
-<<<<<<< HEAD
+class HistoryArchive;
+
 class Config : public std::enable_shared_from_this<Config>
 {
-=======
-
-class HistoryArchive;
-
-class Config
-{
-
->>>>>>> 05eff8c0
   public:
     typedef std::shared_ptr<Config> pointer;
 
