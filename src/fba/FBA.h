--- conflicted
+++ resolved
@@ -5,18 +5,13 @@
 // under the ISC License. See the COPYING file at the top-level directory of
 // this distribution or at http://opensource.org/licenses/ISC
 
-<<<<<<< HEAD
 #include <map>
 #include <memory>
 
 #include "generated/FBAXDR.h"
-=======
-#include "generated/StellarXDR.h"
->>>>>>> 5a5f9b08
 
 namespace stellar
 {
-
 class Node;
 class Slot;
 class LocalNode;
