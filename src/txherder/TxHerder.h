--- conflicted
+++ resolved
@@ -59,14 +59,8 @@
 
     ///////// GATEWAY FUNCTIONS
     // make sure this set contains any super old TXs
-<<<<<<< HEAD
     BallotValidType isValidBallotValue(FBABallot const& ballot);
-    TxHerderGateway::SlotComparisonType
-    compareSlot(const uint32& slotIndex);
-=======
-    BallotValidType isValidBallotValue(const Ballot& ballot);
-    TxHerderGateway::SlotComparisonType compareSlot(const SlotBallot& ballot);
->>>>>>> 8eba1101
+    TxHerderGateway::SlotComparisonType compareSlot(const uint32& slotIndex);
 
     // will start fetching this TxSet from the network if we don't know about it
     TxSetFramePtr fetchTxSet(const uint256& setHash,
