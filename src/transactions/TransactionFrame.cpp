// Copyright 2014 Stellar Development Foundation and contributors. Licensed
// under the Apache License, Version 2.0. See the COPYING file at the root
// of this distribution or at http://www.apache.org/licenses/LICENSE-2.0

#include "util/asio.h"
#include "TransactionFrame.h"
#include "OperationFrame.h"
#include "crypto/Hex.h"
#include "crypto/SHA.h"
#include "crypto/SignerKey.h"
#include "crypto/SignerKeyUtils.h"
#include "database/Database.h"
#include "database/DatabaseUtils.h"
#include "herder/TxSetFrame.h"
#include "invariant/InvariantDoesNotHold.h"
#include "invariant/InvariantManager.h"
#include "ledger/LedgerHeaderUtils.h"
#include "ledger/LedgerTxn.h"
#include "ledger/LedgerTxnEntry.h"
#include "ledger/LedgerTxnHeader.h"
#include "ledger/LedgerTypeUtils.h"
#include "ledger/SorobanMetrics.h"
#include "main/AppConnector.h"
#include "main/Application.h"
#include "transactions/EventManager.h"
#include "transactions/LumenEventReconciler.h"
#include "transactions/MutableTransactionResult.h"
#include "transactions/SignatureChecker.h"
#include "transactions/SignatureUtils.h"
#include "transactions/SponsorshipUtils.h"
#include "transactions/TransactionBridge.h"
#include "transactions/TransactionMeta.h"
#include "transactions/TransactionUtils.h"
#include "util/Decoder.h"
#include "util/GlobalChecks.h"
#include "util/Logging.h"
#include "util/ProtocolVersion.h"
#include "util/XDROperators.h"
#include "util/XDRStream.h"
#include "xdr/Stellar-contract.h"
#include "xdr/Stellar-ledger.h"
#include "xdrpp/marshal.h"
#include "xdrpp/printer.h"
#include <Tracy.hpp>
#include <iterator>
#include <string>

#include "medida/meter.h"
#include "medida/metrics_registry.h"

#include <algorithm>
#include <xdrpp/types.h>

namespace stellar
{
namespace
{
// Limit to the maximum resource fee allowed for transaction,
// roughly 112 million lumens.
int64_t const MAX_RESOURCE_FEE = 1LL << 50;

uint32_t
getNumDiskReadEntries(SorobanResources const& resources,
                      SorobanTransactionData::_ext_t const& ext,
                      Operation const& op)
{
    // All restoreOp entries require disk reads
    if (op.body.type() == RESTORE_FOOTPRINT)
    {
        return resources.footprint.readWrite.size();
    }

    // First count classic entry reads
    uint32_t count = 0;
    auto countClassic = [&count](auto const& keys) {
        for (auto const& key : keys)
        {
            if (!isSorobanEntry(key))
            {
                ++count;
            }
        }
    };

    countClassic(resources.footprint.readOnly);
    countClassic(resources.footprint.readWrite);

    // Next, count soroban on-disk entries. Only archived entries are on disk,
    // and they have to be marked in the readWrite footprint, so we can just
    // count the number of marked entries directly.
    if (ext.v() == 1)
    {
        count += ext.resourceExt().archivedSorobanEntries.size();
    }

    return count;
}
} // namespace

using namespace std;
using namespace stellar::txbridge;

TransactionFrame::TransactionFrame(Hash const& networkID,
                                   TransactionEnvelope const& envelope)
    : mEnvelope(envelope), mNetworkID(networkID)
{
    auto const& ops = mEnvelope.type() == ENVELOPE_TYPE_TX_V0
                          ? mEnvelope.v0().tx.operations
                          : mEnvelope.v1().tx.operations;

    for (uint32_t i = 0; i < ops.size(); i++)
    {
        mOperations.push_back(OperationFrame::makeHelper(ops[i], *this, i));
    }
}

Hash const&
TransactionFrame::getFullHash() const
{
    ZoneScoped;
    if (isZero(mFullHash))
    {
        mFullHash = xdrSha256(mEnvelope);
    }
    return (mFullHash);
}

Hash const&
TransactionFrame::getContentsHash() const
{
    ZoneScoped;
#ifdef _DEBUG
    // force recompute
    Hash oldHash;
    std::swap(mContentsHash, oldHash);
#endif

    if (isZero(mContentsHash))
    {
        if (mEnvelope.type() == ENVELOPE_TYPE_TX_V0)
        {
            mContentsHash = sha256(xdr::xdr_to_opaque(
                mNetworkID, ENVELOPE_TYPE_TX, 0, mEnvelope.v0().tx));
        }
        else
        {
            mContentsHash = sha256(xdr::xdr_to_opaque(
                mNetworkID, ENVELOPE_TYPE_TX, mEnvelope.v1().tx));
        }
    }
#ifdef _DEBUG
    releaseAssert(isZero(oldHash) || (oldHash == mContentsHash));
#endif
    return (mContentsHash);
}

TransactionEnvelope const&
TransactionFrame::getEnvelope() const
{
    return mEnvelope;
}

#ifdef BUILD_TESTS
TransactionEnvelope&
TransactionFrame::getMutableEnvelope() const
{
    return mEnvelope;
}

void
TransactionFrame::clearCached() const
{
    Hash zero;
    mContentsHash = zero;
    mFullHash = zero;
}
#endif

SequenceNumber
TransactionFrame::getSeqNum() const
{
    return mEnvelope.type() == ENVELOPE_TYPE_TX_V0 ? mEnvelope.v0().tx.seqNum
                                                   : mEnvelope.v1().tx.seqNum;
}

AccountID
TransactionFrame::getFeeSourceID() const
{
    return getSourceID();
}

AccountID
TransactionFrame::getSourceID() const
{
    if (mEnvelope.type() == ENVELOPE_TYPE_TX_V0)
    {
        AccountID res;
        res.ed25519() = mEnvelope.v0().tx.sourceAccountEd25519;
        return res;
    }
    return toAccountID(mEnvelope.v1().tx.sourceAccount);
}

MuxedAccount
TransactionFrame::getSourceAccount() const
{
    if (mEnvelope.type() == ENVELOPE_TYPE_TX_V0)
    {
        MuxedAccount acc(CryptoKeyType::KEY_TYPE_ED25519);
        acc.ed25519() = mEnvelope.v0().tx.sourceAccountEd25519;
        return acc;
    }
    return mEnvelope.v1().tx.sourceAccount;
}

uint32_t
TransactionFrame::getNumOperations() const
{
    return mEnvelope.type() == ENVELOPE_TYPE_TX_V0
               ? static_cast<uint32_t>(mEnvelope.v0().tx.operations.size())
               : static_cast<uint32_t>(mEnvelope.v1().tx.operations.size());
}

std::vector<std::shared_ptr<OperationFrame const>> const&
TransactionFrame::getOperationFrames() const
{
    return mOperations;
}

Resource
TransactionFrame::getResources(bool useByteLimitInClassic,
                               uint32_t ledgerVersion) const
{
    auto txSize = static_cast<int64_t>(this->getSize());
    if (isSoroban())
    {
        auto r = sorobanResources();
        int64_t const opCount = 1;

        // When doing fee calculation, the rust host will include readWrite
        // entries in the read related fees. However, this resource calculation
        // is used for constructing TX sets before invoking the host, so we need
        // to sum readOnly size and readWrite size for correct resource limits
        // here.
        int64_t diskReadEntries;
        auto const& op = mOperations.front()->getOperation();
        if (protocolVersionStartsFrom(ledgerVersion, ProtocolVersion::V_23))
        {
            diskReadEntries = getNumDiskReadEntries(r, getResourcesExt(), op);
        }
        else
        {
            diskReadEntries =
                r.footprint.readOnly.size() + r.footprint.readWrite.size();
        }

        return Resource({opCount, r.instructions, txSize, r.diskReadBytes,
                         r.writeBytes, diskReadEntries,
                         static_cast<int64_t>(r.footprint.readWrite.size())});
    }
    else if (useByteLimitInClassic)
    {
        return Resource({getNumOperations(), txSize});
    }
    else
    {
        return Resource(getNumOperations());
    }
}

std::vector<Operation> const&
TransactionFrame::getRawOperations() const
{
    return mEnvelope.type() == ENVELOPE_TYPE_TX_V0
               ? mEnvelope.v0().tx.operations
               : mEnvelope.v1().tx.operations;
}

int64_t
TransactionFrame::getFullFee() const
{
    return mEnvelope.type() == ENVELOPE_TYPE_TX_V0 ? mEnvelope.v0().tx.fee
                                                   : mEnvelope.v1().tx.fee;
}

int64_t
TransactionFrame::getInclusionFee() const
{
    if (isSoroban())
    {
        if (declaredSorobanResourceFee() < 0)
        {
            throw std::runtime_error(
                "TransactionFrame::getInclusionFee: negative resource fee");
        }
        return getFullFee() - declaredSorobanResourceFee();
    }

    return getFullFee();
}

int64_t
TransactionFrame::getFee(LedgerHeader const& header,
                         std::optional<int64_t> baseFee, bool applying) const
{
    if (!baseFee)
    {
        return getFullFee();
    }
    if (protocolVersionStartsFrom(header.ledgerVersion,
                                  ProtocolVersion::V_11) ||
        !applying)
    {
        int64_t adjustedFee =
            *baseFee * std::max<int64_t>(1, getNumOperations());
        int64_t maybeResourceFee =
            isSoroban() ? declaredSorobanResourceFee() : 0;

        if (applying)
        {
            return maybeResourceFee +
                   std::min<int64_t>(getInclusionFee(), adjustedFee);
        }
        else
        {
            return maybeResourceFee + adjustedFee;
        }
    }
    else
    {
        return getFullFee();
    }
}

bool
TransactionFrame::checkSignature(SignatureChecker& signatureChecker,
                                 LedgerEntryWrapper const& account,
                                 int32_t neededWeight) const
{
    ZoneScoped;
    auto& acc = account.current().data.account();
    std::vector<Signer> signers;
    if (acc.thresholds[0])
    {
        auto signerKey = KeyUtils::convertKey<SignerKey>(acc.accountID);
        signers.push_back(Signer(signerKey, acc.thresholds[0]));
    }
    signers.insert(signers.end(), acc.signers.begin(), acc.signers.end());

    return signatureChecker.checkSignature(signers, neededWeight);
}

bool
TransactionFrame::checkSignatureNoAccount(SignatureChecker& signatureChecker,
                                          AccountID const& accountID) const
{
    ZoneScoped;
    std::vector<Signer> signers;
    auto signerKey = KeyUtils::convertKey<SignerKey>(accountID);
    signers.push_back(Signer(signerKey, 1));
    return signatureChecker.checkSignature(signers, 0);
}

bool
TransactionFrame::checkExtraSigners(SignatureChecker& signatureChecker) const
{
    ZoneScoped;
    if (extraSignersExist())
    {
        auto const& extraSigners = mEnvelope.v1().tx.cond.v2().extraSigners;
        std::vector<Signer> signers;

        std::transform(extraSigners.begin(), extraSigners.end(),
                       std::back_inserter(signers),
                       [](SignerKey const& k) { return Signer(k, 1); });

        // Sanity check for the int32 cast below
        static_assert(decltype(PreconditionsV2::extraSigners)::max_size() <=
                      INT32_MAX);

        // We want to verify that there is a signature for each extraSigner, so
        // we assign a weight of 1 to each key, and set the neededWeight to the
        // number of extraSigners
        return signatureChecker.checkSignature(
            signers, static_cast<int32_t>(signers.size()));
    }
    return true;
}

LedgerTxnEntry
TransactionFrame::loadSourceAccount(AbstractLedgerTxn& ltx,
                                    LedgerTxnHeader const& header) const
{
    ZoneScoped;
    auto res = loadAccount(ltx, header, getSourceID());
    if (protocolVersionIsBefore(header.current().ledgerVersion,
                                ProtocolVersion::V_8))
    {
        // this is buggy caching that existed in old versions of the protocol
        if (res)
        {
            auto newest = ltx.getNewestVersion(LedgerEntryKey(res.current()));
            mCachedAccountPreProtocol8 = newest;
        }
        else
        {
            mCachedAccountPreProtocol8.reset();
        }
    }
    return res;
}

LedgerTxnEntry
TransactionFrame::loadAccount(AbstractLedgerTxn& ltx,
                              LedgerTxnHeader const& header,
                              AccountID const& accountID) const
{
    ZoneScoped;
    if (protocolVersionIsBefore(header.current().ledgerVersion,
                                ProtocolVersion::V_8) &&
        mCachedAccountPreProtocol8 &&
        mCachedAccountPreProtocol8->ledgerEntry().data.account().accountID ==
            accountID)
    {
        // this is buggy caching that existed in old versions of the protocol
        auto res = stellar::loadAccount(ltx, accountID);
        if (res)
        {
            res.currentGeneralized() = *mCachedAccountPreProtocol8;
        }
        else
        {
            res = ltx.create(*mCachedAccountPreProtocol8);
        }

        auto newest = ltx.getNewestVersion(LedgerEntryKey(res.current()));
        mCachedAccountPreProtocol8 = newest;
        return res;
    }
    else
    {
        return stellar::loadAccount(ltx, accountID);
    }
}

bool
TransactionFrame::hasDexOperations() const
{
    for (auto const& op : mOperations)
    {
        if (op->isDexOperation())
        {
            return true;
        }
    }
    return false;
}

bool
TransactionFrame::isSoroban() const
{
    return !mOperations.empty() && mOperations[0]->isSoroban();
}

SorobanResources const&
TransactionFrame::sorobanResources() const
{
    releaseAssertOrThrow(isSoroban());
    return mEnvelope.v1().tx.ext.sorobanData().resources;
}

SorobanTransactionData::_ext_t const&
TransactionFrame::getResourcesExt() const
{
    releaseAssertOrThrow(isSoroban());
    return mEnvelope.v1().tx.ext.sorobanData().ext;
}

MutableTxResultPtr
TransactionFrame::createTxErrorResult(TransactionResultCode txErrorCode) const
{
    return MutableTransactionResult::createTxError(txErrorCode);
}

MutableTxResultPtr
TransactionFrame::createValidationSuccessResult() const
{
    return MutableTransactionResult::createSuccess(*this, 0);
}

std::optional<TimeBounds const> const
TransactionFrame::getTimeBounds() const
{
    if (mEnvelope.type() == ENVELOPE_TYPE_TX_V0)
    {
        return mEnvelope.v0().tx.timeBounds ? std::optional<TimeBounds const>(
                                                  *mEnvelope.v0().tx.timeBounds)
                                            : std::optional<TimeBounds const>();
    }
    else
    {
        auto const& cond = mEnvelope.v1().tx.cond;
        switch (cond.type())
        {
        case PRECOND_NONE:
        {
            return std::optional<TimeBounds const>();
        }
        case PRECOND_TIME:
        {
            return std::optional<TimeBounds const>(cond.timeBounds());
        }
        case PRECOND_V2:
        {
            return cond.v2().timeBounds
                       ? std::optional<TimeBounds const>(*cond.v2().timeBounds)
                       : std::optional<TimeBounds const>();
        }
        default:
            throw std::runtime_error("unknown condition type");
        }
    }
}

std::optional<LedgerBounds const> const
TransactionFrame::getLedgerBounds() const
{
    if (mEnvelope.type() == ENVELOPE_TYPE_TX)
    {
        auto const& cond = mEnvelope.v1().tx.cond;
        if (cond.type() == PRECOND_V2 && cond.v2().ledgerBounds)
        {
            return std::optional<LedgerBounds const>(*cond.v2().ledgerBounds);
        }
    }

    return std::optional<LedgerBounds const>();
}

Duration
TransactionFrame::getMinSeqAge() const
{
    if (mEnvelope.type() == ENVELOPE_TYPE_TX)
    {
        auto& cond = mEnvelope.v1().tx.cond;
        return cond.type() == PRECOND_V2 ? cond.v2().minSeqAge : 0;
    }

    return 0;
}

uint32
TransactionFrame::getMinSeqLedgerGap() const
{
    if (mEnvelope.type() == ENVELOPE_TYPE_TX)
    {
        auto& cond = mEnvelope.v1().tx.cond;
        return cond.type() == PRECOND_V2 ? cond.v2().minSeqLedgerGap : 0;
    }

    return 0;
}

std::optional<SequenceNumber const> const
TransactionFrame::getMinSeqNum() const
{
    if (mEnvelope.type() == ENVELOPE_TYPE_TX)
    {
        auto& cond = mEnvelope.v1().tx.cond;
        if (cond.type() == PRECOND_V2 && cond.v2().minSeqNum)
        {
            return std::optional<SequenceNumber const>(*cond.v2().minSeqNum);
        }
    }

    return std::optional<SequenceNumber const>();
}

bool
TransactionFrame::extraSignersExist() const
{
    return mEnvelope.type() == ENVELOPE_TYPE_TX &&
           mEnvelope.v1().tx.cond.type() == PRECOND_V2 &&
           !mEnvelope.v1().tx.cond.v2().extraSigners.empty();
}

Memo const&
TransactionFrame::getMemo() const
{
    return mEnvelope.type() == ENVELOPE_TYPE_TX_V0 ? mEnvelope.v0().tx.memo
                                                   : mEnvelope.v1().tx.memo;
}

bool
TransactionFrame::validateSorobanOpsConsistency() const
{
    bool hasSorobanOp = mOperations[0]->isSoroban();
    for (auto const& op : mOperations)
    {
        bool isSorobanOp = op->isSoroban();
        // Mixing Soroban ops with non-Soroban ops is not allowed.
        if (isSorobanOp != hasSorobanOp)
        {
            return false;
        }
    }
    // Only one operation is allowed per Soroban transaction.
    if (hasSorobanOp && mOperations.size() != 1)
    {
        return false;
    }
    return true;
}

bool
TransactionFrame::checkSorobanResources(
    SorobanNetworkConfig const& config, uint32_t ledgerVersion,
    DiagnosticEventManager& diagnosticEvents) const
{
    auto const& resources = sorobanResources();
    auto const& readEntries = resources.footprint.readOnly;
    auto const& writeEntries = resources.footprint.readWrite;

    if (resources.instructions > config.txMaxInstructions())
    {
        diagnosticEvents.pushError(
            SCE_BUDGET, SCEC_EXCEEDED_LIMIT,
            "transaction instructions resources exceed network config limit",
            {makeU64SCVal(resources.instructions),
             makeU64SCVal(config.txMaxInstructions())});
        return false;
    }
    if (resources.diskReadBytes > config.txMaxDiskReadBytes())
    {
        diagnosticEvents.pushError(
            SCE_STORAGE, SCEC_EXCEEDED_LIMIT,
            "transaction byte-read resources exceed network config limit",
            {makeU64SCVal(resources.diskReadBytes),
             makeU64SCVal(config.txMaxDiskReadBytes())});
        return false;
    }
    if (resources.writeBytes > config.txMaxWriteBytes())
    {
        diagnosticEvents.pushError(
            SCE_STORAGE, SCEC_EXCEEDED_LIMIT,
            "transaction byte-write resources exceed network config limit",
            {makeU64SCVal(resources.writeBytes),
             makeU64SCVal(config.txMaxWriteBytes())});
        return false;
    }

    uint32_t numDiskReads;
    auto const& op = mOperations.front()->getOperation();
    if (protocolVersionStartsFrom(ledgerVersion, ProtocolVersion::V_23))
    {
        numDiskReads = getNumDiskReadEntries(resources, getResourcesExt(), op);

        auto totalReads = resources.footprint.readOnly.size() +
                          resources.footprint.readWrite.size();
        if (totalReads > config.txMaxFootprintEntries())
        {
            diagnosticEvents.pushError(
                SCE_STORAGE, SCEC_EXCEEDED_LIMIT,
                "the number of entries in transaction footprint exceeds the "
                "network config limit",
                {makeU64SCVal(totalReads),
                 makeU64SCVal(config.txMaxFootprintEntries())});
            return false;
        }
    }
    else
    {
        numDiskReads = readEntries.size() + writeEntries.size();
    }

    if (numDiskReads > config.txMaxDiskReadEntries())
    {
        std::string errorMessage;
        if (protocolVersionStartsFrom(ledgerVersion, ProtocolVersion::V_23))
        {
            errorMessage = "transaction entry-disk-read resources exceed "
                           "network config limit";
        }
        else
        {
            errorMessage = "transaction entry-read resources exceed network "
                           "config limit";
        }
        diagnosticEvents.pushError(
            SCE_STORAGE, SCEC_EXCEEDED_LIMIT, errorMessage.c_str(),
            {makeU64SCVal(numDiskReads),
             makeU64SCVal(config.txMaxDiskReadEntries())});
        return false;
    }
    if (writeEntries.size() > config.txMaxWriteLedgerEntries())
    {
        diagnosticEvents.pushError(
            SCE_STORAGE, SCEC_EXCEEDED_LIMIT,
            "transaction entry-write resources exceed network config limit",
            {makeU64SCVal(writeEntries.size()),
             makeU64SCVal(config.txMaxWriteLedgerEntries())});
        return false;
    }

    auto footprintKeyIsValid = [&](LedgerKey const& key) -> bool {
        switch (key.type())
        {
        case ACCOUNT:
        case CONTRACT_DATA:
        case CONTRACT_CODE:
            break;
        case TRUSTLINE:
        {
            auto const& tl = key.trustLine();
            if (!isAssetValid(tl.asset, ledgerVersion) ||
                (tl.asset.type() == ASSET_TYPE_NATIVE) ||
                isIssuer(tl.accountID, tl.asset))
            {
                diagnosticEvents.pushError(
                    SCE_STORAGE, SCEC_INVALID_INPUT,
                    "transaction footprint contains invalid trustline asset");
                return false;
            }
            break;
        }
        case OFFER:
        case DATA:
        case CLAIMABLE_BALANCE:
        case LIQUIDITY_POOL:
        case CONFIG_SETTING:
        case TTL:
            diagnosticEvents.pushError(
                SCE_STORAGE, SCEC_UNEXPECTED_TYPE,
                "transaction footprint contains unsupported ledger key type",
                {makeU64SCVal(key.type())});
            return false;
        default:
            throw std::runtime_error("unknown ledger key type");
        }

        if (xdr::xdr_size(key) > config.maxContractDataKeySizeBytes())
        {
            diagnosticEvents.pushError(
                SCE_STORAGE, SCEC_EXCEEDED_LIMIT,
                "transaction footprint key exceeds network config limit",
                {makeU64SCVal(xdr::xdr_size(key)),
                 makeU64SCVal(config.maxContractDataKeySizeBytes())});
            return false;
        }

        return true;
    };

    for (auto const& lk : readEntries)
    {
        if (!footprintKeyIsValid(lk))
        {
            return false;
        }
    }
    for (auto const& lk : writeEntries)
    {
        if (!footprintKeyIsValid(lk))
        {
            return false;
        }
    }

    auto txSize = this->getSize();
    if (txSize > config.txMaxSizeBytes())
    {
        diagnosticEvents.pushError(
            SCE_BUDGET, SCEC_EXCEEDED_LIMIT,
            "total transaction size exceeds network config limit",
            {makeU64SCVal(txSize), makeU64SCVal(config.txMaxSizeBytes())});
        return false;
    }

    // Check that archived indexes are valid if they are present in the TX
    auto const& resourcesExt = getResourcesExt();
    if (resourcesExt.v() == 1)
    {
        if (protocolVersionIsBefore(ledgerVersion,
                                    AUTO_RESTORE_PROTOCOL_VERSION))
        {
            diagnosticEvents.pushError(
                SCE_STORAGE, SCEC_UNEXPECTED_TYPE,
                "protocol version does not support SorobanResourcesExtV0");
            return false;
        }

        std::optional<uint32_t> lastValue = std::nullopt;
        auto const& archivedEntryIndexes =
            resourcesExt.resourceExt().archivedSorobanEntries;
        for (auto const index : archivedEntryIndexes)
        {
            // Check that indexes are sorted
            if (lastValue && index <= lastValue)
            {
                diagnosticEvents.pushError(
                    SCE_STORAGE, SCEC_INVALID_INPUT,
                    "archivedSorobanEntries must be sorted in ascending order");
                return false;
            }
            lastValue = index;

            // Check that index is in bounds
            if (index >= resources.footprint.readWrite.size())
            {
                diagnosticEvents.pushError(
                    SCE_STORAGE, SCEC_INVALID_INPUT,
                    "archivedSorobanEntries index is out of bounds",
                    {makeU64SCVal(index),
                     makeU64SCVal(resources.footprint.readWrite.size())});
                return false;
            }

            // Finally, check that the index points to a persistent entry
            auto const& key = resources.footprint.readWrite.at(index);
            if (!isPersistentEntry(key))
            {
                diagnosticEvents.pushError(
                    SCE_STORAGE, SCEC_INVALID_INPUT,
                    "archivedSorobanEntries index points to a non-persistent "
                    "entry",
                    {makeU64SCVal(index), makeU64SCVal(key.type())});
                return false;
            }
        }
    }

    return true;
}
int64_t
TransactionFrame::refundSorobanFee(AbstractLedgerTxn& ltxOuter,
                                   AccountID const& feeSource,
                                   MutableTransactionResultBase& txResult) const
{
    ZoneScoped;
    auto const& refundableFeeTracker = txResult.getRefundableFeeTracker();
    if (!refundableFeeTracker)
    {
        return 0;
    }
    auto const feeRefund = refundableFeeTracker->getFeeRefund();
    if (feeRefund == 0)
    {
        return 0;
    }

    LedgerTxn ltx(ltxOuter);
    auto header = ltx.loadHeader();
    // The fee source could be from a Fee-bump, so it needs to be forwarded here
    // instead of using TransactionFrame's getFeeSource() method
    auto feeSourceAccount = loadAccount(ltx, header, feeSource);
    if (!feeSourceAccount)
    {
        // Account was merged
        return 0;
    }

    if (!addBalance(header, feeSourceAccount, feeRefund))
    {
        // Liabilities in the way of the refund, just skip.
        return 0;
    }

    txResult.finalizeFeeRefund(header.current().ledgerVersion);
    header.current().feePool -= feeRefund;
    ltx.commit();

    return feeRefund;
}

void
TransactionFrame::updateSorobanMetrics(AppConnector& app) const
{
    releaseAssertOrThrow(isSoroban());
    SorobanMetrics& metrics = app.getSorobanMetrics();
    auto txSize = static_cast<int64_t>(this->getSize());
    auto const& r = sorobanResources();
    // update the tx metrics
    metrics.mTxSizeByte.Update(txSize);
    // accumulate the ledger-wide metrics, which will get emitted at the ledger
    // close
    metrics.accumulateLedgerTxCount(getNumOperations());
    metrics.accumulateLedgerCpuInsn(r.instructions);
    metrics.accumulateLedgerTxsSizeByte(txSize);
    metrics.accumulateLedgerReadEntry(static_cast<int64_t>(
        r.footprint.readOnly.size() + r.footprint.readWrite.size()));
    metrics.accumulateLedgerReadByte(r.diskReadBytes);
    metrics.accumulateLedgerWriteEntry(
        static_cast<int64_t>(r.footprint.readWrite.size()));
    metrics.accumulateLedgerWriteByte(r.writeBytes);
}

FeePair
TransactionFrame::computeSorobanResourceFee(
    uint32_t protocolVersion, SorobanResources const& txResources,
    uint32_t txSize, uint32_t eventsSize,
    SorobanNetworkConfig const& sorobanConfig, Config const& cfg)
{
    ZoneScoped;
    releaseAssertOrThrow(
        protocolVersionStartsFrom(protocolVersion, SOROBAN_PROTOCOL_VERSION));
    CxxTransactionResources cxxResources{};
    cxxResources.instructions = txResources.instructions;

    // This is going to be changed in protocol 23 to only account for the
    // actual disk reads.
    cxxResources.disk_read_entries =
        static_cast<uint32>(txResources.footprint.readOnly.size());
    cxxResources.write_entries =
        static_cast<uint32>(txResources.footprint.readWrite.size());

    cxxResources.disk_read_bytes = txResources.diskReadBytes;
    cxxResources.write_bytes = txResources.writeBytes;

    cxxResources.transaction_size_bytes = txSize;
    cxxResources.contract_events_size_bytes = eventsSize;

    // This may throw, but only in case of the Core version misconfiguration.
    return rust_bridge::compute_transaction_resource_fee(
        cfg.CURRENT_LEDGER_PROTOCOL_VERSION, protocolVersion, cxxResources,
        sorobanConfig.rustBridgeFeeConfiguration(protocolVersion));
}

int64
TransactionFrame::declaredSorobanResourceFee() const
{
    releaseAssertOrThrow(isSoroban());
    return mEnvelope.v1().tx.ext.sorobanData().resourceFee;
}

FeePair
TransactionFrame::computePreApplySorobanResourceFee(
    uint32_t protocolVersion, SorobanNetworkConfig const& sorobanConfig,
    Config const& cfg) const
{
    ZoneScoped;
    releaseAssertOrThrow(isSoroban());
    // We always use the declared resource value for the resource fee
    // computation. The refunds are performed as a separate operation that
    // doesn't involve modifying any transaction fees.
    return computeSorobanResourceFee(
        protocolVersion, sorobanResources(),
        static_cast<uint32>(getResources(false, protocolVersion)
                                .getVal(Resource::Type::TX_BYTE_SIZE)),
        0, sorobanConfig, cfg);
}

bool
TransactionFrame::isTooEarly(LedgerHeaderWrapper const& header,
                             uint64_t lowerBoundCloseTimeOffset) const
{
    auto const tb = getTimeBounds();
    if (tb)
    {
        uint64 closeTime = header.current().scpValue.closeTime;
        if (tb->minTime &&
            (tb->minTime > (closeTime + lowerBoundCloseTimeOffset)))
        {
            return true;
        }
    }

    if (protocolVersionStartsFrom(header.current().ledgerVersion,
                                  ProtocolVersion::V_19))
    {
        auto const lb = getLedgerBounds();
        return lb && lb->minLedger > header.current().ledgerSeq;
    }

    return false;
}

bool
TransactionFrame::isTooLate(LedgerHeaderWrapper const& header,
                            uint64_t upperBoundCloseTimeOffset) const
{
    auto const tb = getTimeBounds();
    if (tb)
    {
        // Prior to consensus, we can pass in an upper bound estimate on when we
        // expect the ledger to close so we don't accept transactions that will
        // expire by the time they are applied
        uint64 closeTime = header.current().scpValue.closeTime;
        if (tb->maxTime &&
            (tb->maxTime < (closeTime + upperBoundCloseTimeOffset)))
        {
            return true;
        }
    }

    if (protocolVersionStartsFrom(header.current().ledgerVersion,
                                  ProtocolVersion::V_19))
    {
        auto const lb = getLedgerBounds();
        return lb && lb->maxLedger != 0 &&
               lb->maxLedger <= header.current().ledgerSeq;
    }
    return false;
}

bool
TransactionFrame::isTooEarlyForAccount(LedgerHeaderWrapper const& header,
                                       LedgerEntryWrapper const& sourceAccount,
                                       uint64_t lowerBoundCloseTimeOffset) const
{
    if (protocolVersionIsBefore(header.current().ledgerVersion,
                                ProtocolVersion::V_19))
    {
        return false;
    }

    auto accountEntry = [&]() -> AccountEntry const& {
        return sourceAccount.current().data.account();
    };

    auto accSeqTime = hasAccountEntryExtV3(accountEntry())
                          ? getAccountEntryExtensionV3(accountEntry()).seqTime
                          : 0;
    auto minSeqAge = getMinSeqAge();

    auto lowerBoundCloseTime =
        header.current().scpValue.closeTime + lowerBoundCloseTimeOffset;
    if (minSeqAge > lowerBoundCloseTime ||
        lowerBoundCloseTime - minSeqAge < accSeqTime)
    {
        return true;
    }

    auto accSeqLedger =
        hasAccountEntryExtV3(accountEntry())
            ? getAccountEntryExtensionV3(accountEntry()).seqLedger
            : 0;
    auto minSeqLedgerGap = getMinSeqLedgerGap();

    auto ledgerSeq = header.current().ledgerSeq;
    if (minSeqLedgerGap > ledgerSeq ||
        ledgerSeq - minSeqLedgerGap < accSeqLedger)
    {
        return true;
    }

    return false;
}

std::optional<LedgerEntryWrapper>
TransactionFrame::commonValidPreSeqNum(
    AppConnector& app, std::optional<SorobanNetworkConfig> const& cfg,
    LedgerSnapshot const& ls, bool chargeFee,
    uint64_t lowerBoundCloseTimeOffset, uint64_t upperBoundCloseTimeOffset,
    std::optional<FeePair> sorobanResourceFee,
    MutableTransactionResultBase& txResult,
    DiagnosticEventManager& diagnosticEvents) const
{
    ZoneScoped;
    // this function does validations that are independent of the account state
    //    (stay true regardless of other side effects)

    uint32_t ledgerVersion = ls.getLedgerHeader().current().ledgerVersion;
    if ((protocolVersionIsBefore(ledgerVersion, ProtocolVersion::V_13) &&
         (mEnvelope.type() == ENVELOPE_TYPE_TX ||
          hasMuxedAccount(mEnvelope))) ||
        (protocolVersionStartsFrom(ledgerVersion, ProtocolVersion::V_13) &&
         mEnvelope.type() == ENVELOPE_TYPE_TX_V0))
    {
<<<<<<< HEAD
        txResult.setInnermostError(txNOT_SUPPORTED);
        return false;
=======
        txResult->setInnermostResultCode(txNOT_SUPPORTED);
        return std::nullopt;
>>>>>>> e643061a
    }

    if (protocolVersionIsBefore(ledgerVersion, ProtocolVersion::V_19) &&
        mEnvelope.type() == ENVELOPE_TYPE_TX &&
        mEnvelope.v1().tx.cond.type() == PRECOND_V2)
    {
<<<<<<< HEAD
        txResult.setInnermostError(txNOT_SUPPORTED);
        return false;
=======
        txResult->setInnermostResultCode(txNOT_SUPPORTED);
        return std::nullopt;
>>>>>>> e643061a
    }

    if (extraSignersExist())
    {
        auto const& extraSigners = mEnvelope.v1().tx.cond.v2().extraSigners;

        static_assert(decltype(PreconditionsV2::extraSigners)::max_size() == 2);
        if (extraSigners.size() == 2 && extraSigners[0] == extraSigners[1])
        {
<<<<<<< HEAD
            txResult.setInnermostError(txMALFORMED);
            return false;
=======
            txResult->setInnermostResultCode(txMALFORMED);
            return std::nullopt;
>>>>>>> e643061a
        }

        for (auto const& signer : extraSigners)
        {
            if (signer.type() == SIGNER_KEY_TYPE_ED25519_SIGNED_PAYLOAD &&
                signer.ed25519SignedPayload().payload.empty())
            {
<<<<<<< HEAD
                txResult.setInnermostError(txMALFORMED);
                return false;
=======
                txResult->setInnermostResultCode(txMALFORMED);
                return std::nullopt;
>>>>>>> e643061a
            }
        }
    }

    if (getNumOperations() == 0)
    {
<<<<<<< HEAD
        txResult.setInnermostError(txMISSING_OPERATION);
        return false;
=======
        txResult->setInnermostResultCode(txMISSING_OPERATION);
        return std::nullopt;
>>>>>>> e643061a
    }

    if (!validateSorobanOpsConsistency())
    {
<<<<<<< HEAD
        txResult.setInnermostError(txMALFORMED);
        return false;
=======
        txResult->setInnermostResultCode(txMALFORMED);
        return std::nullopt;
>>>>>>> e643061a
    }
    if (isSoroban())
    {
        if (protocolVersionIsBefore(ledgerVersion, SOROBAN_PROTOCOL_VERSION))
        {
<<<<<<< HEAD
            txResult.setInnermostError(txMALFORMED);
            return false;
=======
            txResult->setInnermostResultCode(txMALFORMED);
            return std::nullopt;
>>>>>>> e643061a
        }

        releaseAssert(cfg);
        if (!checkSorobanResources(cfg.value(), ledgerVersion,
                                   diagnosticEvents))
        {
<<<<<<< HEAD
            txResult.setInnermostError(txSOROBAN_INVALID);
            return false;
=======
            return std::nullopt;
>>>>>>> e643061a
        }

        auto const& sorobanData = mEnvelope.v1().tx.ext.sorobanData();
        if (sorobanData.resourceFee > getFullFee())
        {
            diagnosticEvents.pushError(
                SCE_STORAGE, SCEC_EXCEEDED_LIMIT,
                "transaction `sorobanData.resourceFee` is higher than the "
                "full transaction fee",
                {makeU64SCVal(sorobanData.resourceFee),
                 makeU64SCVal(getFullFee())});

<<<<<<< HEAD
            txResult.setInnermostError(txSOROBAN_INVALID);
            return false;
=======
            txResult->setInnermostResultCode(txSOROBAN_INVALID);
            return std::nullopt;
>>>>>>> e643061a
        }
        releaseAssertOrThrow(sorobanResourceFee);
        if (sorobanResourceFee->refundable_fee >
            INT64_MAX - sorobanResourceFee->non_refundable_fee)
        {
            diagnosticEvents.pushError(
                SCE_STORAGE, SCEC_INVALID_INPUT,
                "transaction resource fees cannot be added",
                {makeU64SCVal(sorobanResourceFee->refundable_fee),
                 makeU64SCVal(sorobanResourceFee->non_refundable_fee)});

<<<<<<< HEAD
            txResult.setInnermostError(txSOROBAN_INVALID);
            return false;
=======
            txResult->setInnermostResultCode(txSOROBAN_INVALID);
            return std::nullopt;
>>>>>>> e643061a
        }
        auto const resourceFees = sorobanResourceFee->refundable_fee +
                                  sorobanResourceFee->non_refundable_fee;
        if (sorobanData.resourceFee < resourceFees)
        {
            diagnosticEvents.pushError(
                SCE_STORAGE, SCEC_EXCEEDED_LIMIT,
                "transaction `sorobanData.resourceFee` is lower than the "
                "actual Soroban resource fee",
                {makeU64SCVal(sorobanData.resourceFee),
                 makeU64SCVal(resourceFees)});

<<<<<<< HEAD
            txResult.setInnermostError(txSOROBAN_INVALID);
            return false;
=======
            txResult->setInnermostResultCode(txSOROBAN_INVALID);
            return std::nullopt;
>>>>>>> e643061a
        }

        // check for duplicates
        UnorderedSet<LedgerKey> set;
        auto checkDuplicates =
            [&](xdr::xvector<stellar::LedgerKey> const& keys) -> bool {
            for (auto const& lk : keys)
            {
                if (!set.emplace(lk).second)
                {
                    diagnosticEvents.pushError(
                        SCE_STORAGE, SCEC_INVALID_INPUT,
                        "Found duplicate key in the Soroban footprint; every "
                        "key across read-only and read-write footprints has to "
                        "be unique.",
                        {});

                    txResult.setInnermostError(txSOROBAN_INVALID);
                    return false;
                }
            }
            return true;
        };

        if (!checkDuplicates(sorobanData.resources.footprint.readOnly) ||
            !checkDuplicates(sorobanData.resources.footprint.readWrite))
        {
            return std::nullopt;
        }
    }
    else
    {
        if (protocolVersionStartsFrom(ledgerVersion, ProtocolVersion::V_21))
        {
            if (mEnvelope.type() == ENVELOPE_TYPE_TX &&
                mEnvelope.v1().tx.ext.v() != 0)
            {
<<<<<<< HEAD
                txResult.setInnermostError(txMALFORMED);
                return false;
=======
                txResult->setInnermostResultCode(txMALFORMED);
                return std::nullopt;
>>>>>>> e643061a
            }
        }
    }

    auto header = ls.getLedgerHeader();
    if (isTooEarly(header, lowerBoundCloseTimeOffset))
    {
<<<<<<< HEAD
        txResult.setInnermostError(txTOO_EARLY);
        return false;
    }
    if (isTooLate(header, upperBoundCloseTimeOffset))
    {
        txResult.setInnermostError(txTOO_LATE);
        return false;
=======
        txResult->setInnermostResultCode(txTOO_EARLY);
        return std::nullopt;
    }
    if (isTooLate(header, upperBoundCloseTimeOffset))
    {
        txResult->setInnermostResultCode(txTOO_LATE);
        return std::nullopt;
>>>>>>> e643061a
    }

    if (chargeFee &&
        getInclusionFee() < getMinInclusionFee(*this, header.current()))
    {
<<<<<<< HEAD
        txResult.setInnermostError(txINSUFFICIENT_FEE);
        return false;
    }
    if (!chargeFee && getInclusionFee() < 0)
    {
        txResult.setInnermostError(txINSUFFICIENT_FEE);
        return false;
=======
        txResult->setInnermostResultCode(txINSUFFICIENT_FEE);
        return std::nullopt;
    }
    if (!chargeFee && getInclusionFee() < 0)
    {
        txResult->setInnermostResultCode(txINSUFFICIENT_FEE);
        return std::nullopt;
>>>>>>> e643061a
    }

    auto sourceAccount = ls.getAccount(header, *this);
    if (!sourceAccount)
    {
<<<<<<< HEAD
        txResult.setInnermostError(txNO_ACCOUNT);
        return false;
=======
        txResult->setInnermostResultCode(txNO_ACCOUNT);
        return std::nullopt;
>>>>>>> e643061a
    }

    return sourceAccount;
}

void
TransactionFrame::processSeqNum(AbstractLedgerTxn& ltx) const
{
    ZoneScoped;
    auto header = ltx.loadHeader();
    if (protocolVersionStartsFrom(header.current().ledgerVersion,
                                  ProtocolVersion::V_10))
    {
        auto sourceAccount = loadSourceAccount(ltx, header);
        if (sourceAccount.current().data.account().seqNum > getSeqNum())
        {
            throw std::runtime_error("unexpected sequence number");
        }
        sourceAccount.current().data.account().seqNum = getSeqNum();

        maybeUpdateAccountOnLedgerSeqUpdate(header, sourceAccount);
    }
}

bool
TransactionFrame::processSignatures(
    ValidationType cv, SignatureChecker& signatureChecker,
    AbstractLedgerTxn& ltxOuter, MutableTransactionResultBase& txResult) const
{
    ZoneScoped;
    bool maybeValid = (cv == ValidationType::kMaybeValid);
    uint32_t ledgerVersion = ltxOuter.loadHeader().current().ledgerVersion;
    if (protocolVersionIsBefore(ledgerVersion, ProtocolVersion::V_10))
    {
        return maybeValid;
    }

    // check if we need to fast fail and use the original error code
    if (protocolVersionStartsFrom(ledgerVersion, ProtocolVersion::V_13) &&
        !maybeValid)
    {
        removeOneTimeSignerFromAllSourceAccounts(ltxOuter);
        return false;
    }
    // older versions of the protocol only fast fail in a subset of cases
    if (protocolVersionIsBefore(ledgerVersion, ProtocolVersion::V_13) &&
        cv < ValidationType::kInvalidPostAuth)
    {
        return false;
    }

    bool allOpsValid = true;
    // From protocol 10-13, there's a dangling reference bug where we check op
    // signatures even if no OperationResult object exists. This check ensures
    // opResult actually exists.
    if (auto code = txResult.getInnermostResultCode();
        code == txSUCCESS || code == txFAILED)
    {
        LedgerSnapshot ls(ltxOuter);
        for (size_t i = 0; i < mOperations.size(); ++i)
        {
            auto const& op = mOperations[i];
            auto& opResult = txResult.getOpResultAt(i);
            if (!op->checkSignature(signatureChecker, ls, opResult, false))
            {
                allOpsValid = false;
            }
        }
    }

    removeOneTimeSignerFromAllSourceAccounts(ltxOuter);

    if (!allOpsValid)
    {
        txResult.setInnermostError(txFAILED);
        return false;
    }

    if (!signatureChecker.checkAllSignaturesUsed())
    {
        txResult.setInnermostError(txBAD_AUTH_EXTRA);
        return false;
    }

    return maybeValid;
}

bool
TransactionFrame::isBadSeq(LedgerHeaderWrapper const& header,
                           int64_t seqNum) const
{
    if (getSeqNum() == getStartingSequenceNumber(header.current()))
    {
        return true;
    }

    // If seqNum == INT64_MAX, seqNum >= getSeqNum() is guaranteed to be true
    // because SequenceNumber is int64, so isBadSeq will always return true in
    // that case.
    if (protocolVersionStartsFrom(header.current().ledgerVersion,
                                  ProtocolVersion::V_19))
    {
        // Check if we need to relax sequence number checking
        auto minSeqNum = getMinSeqNum();
        if (minSeqNum)
        {
            return seqNum < *minSeqNum || seqNum >= getSeqNum();
        }
    }

    // If we get here, we need to do the strict seqnum check
    return seqNum == INT64_MAX || seqNum + 1 != getSeqNum();
}

TransactionFrame::ValidationType
TransactionFrame::commonValid(AppConnector& app,
                              std::optional<SorobanNetworkConfig> const& cfg,
                              SignatureChecker& signatureChecker,
                              LedgerSnapshot const& ls, SequenceNumber current,
                              bool applying, bool chargeFee,
                              uint64_t lowerBoundCloseTimeOffset,
                              uint64_t upperBoundCloseTimeOffset,
                              std::optional<FeePair> sorobanResourceFee,
                              MutableTransactionResultBase& txResult,
                              DiagnosticEventManager& diagnosticEvents) const
{
    ZoneScoped;
    ValidationType res = ValidationType::kInvalid;

    auto validate = [this, &signatureChecker, applying,
                     lowerBoundCloseTimeOffset, upperBoundCloseTimeOffset, &app,
                     chargeFee, sorobanResourceFee, &txResult,
                     &diagnosticEvents, &current, &res,
                     &cfg](LedgerSnapshot const& ls) {
        if (applying &&
            (lowerBoundCloseTimeOffset != 0 || upperBoundCloseTimeOffset != 0))
        {
            throw std::logic_error(
                "Applying transaction with non-current closeTime");
        }

<<<<<<< HEAD
        if (!commonValidPreSeqNum(app, cfg, ls, chargeFee,
                                  lowerBoundCloseTimeOffset,
                                  upperBoundCloseTimeOffset, sorobanResourceFee,
                                  txResult, diagnosticEvents))
=======
        // Get the source account during commonValidPreSeqNum to avoid redundant
        // account loading
        auto sourceAccount = commonValidPreSeqNum(
            app, cfg, ls, chargeFee, lowerBoundCloseTimeOffset,
            upperBoundCloseTimeOffset, sorobanResourceFee, txResult);

        if (!sourceAccount)
>>>>>>> e643061a
        {
            return;
        }

        auto header = ls.getLedgerHeader();

        // in older versions, the account's sequence number is updated when
        // taking fees
        if (protocolVersionStartsFrom(header.current().ledgerVersion,
                                      ProtocolVersion::V_10) ||
            !applying)
        {
            if (current == 0)
            {
                current = sourceAccount->current().data.account().seqNum;
            }
            if (isBadSeq(header, current))
            {
                txResult.setInnermostError(txBAD_SEQ);
                return;
            }
        }

        res = ValidationType::kInvalidUpdateSeqNum;

        if (isTooEarlyForAccount(header, *sourceAccount,
                                 lowerBoundCloseTimeOffset))
        {
            txResult.setInnermostError(txBAD_MIN_SEQ_AGE_OR_GAP);
            return;
        }

        if (!checkSignature(signatureChecker, *sourceAccount,
                            sourceAccount->current()
                                .data.account()
                                .thresholds[THRESHOLD_LOW]))
        {
            txResult.setInnermostError(txBAD_AUTH);
            return;
        }

        if (protocolVersionStartsFrom(header.current().ledgerVersion,
                                      ProtocolVersion::V_19) &&
            !checkExtraSigners(signatureChecker))
        {
            txResult.setInnermostError(txBAD_AUTH);
            return;
        }

        res = ValidationType::kInvalidPostAuth;

        // if we are in applying mode fee was already deduced from signing
        // account balance, if not, we need to check if after that deduction
        // this account will still have minimum balance
        uint32_t feeToPay = (applying && protocolVersionStartsFrom(
                                             header.current().ledgerVersion,
                                             ProtocolVersion::V_9))
                                ? 0
                                : static_cast<uint32_t>(getFullFee());
        // don't let the account go below the reserve after accounting for
        // liabilities
        if (chargeFee &&
            getAvailableBalance(header.current(), sourceAccount->current()) <
                feeToPay)
        {
            txResult.setInnermostError(txINSUFFICIENT_BALANCE);
            return;
        }

        res = ValidationType::kMaybeValid;
    };

    // Older protocol versions contain buggy account loading code,
    // so preserve nested LedgerTxn to avoid writing to the ledger
    if (protocolVersionIsBefore(ls.getLedgerHeader().current().ledgerVersion,
                                ProtocolVersion::V_8) &&
        applying)
    {
        ls.executeWithMaybeInnerSnapshot(validate);
    }
    else
    {
        // Validate using read-only snapshot
        validate(ls);
    }
    return res;
}

MutableTxResultPtr
TransactionFrame::processFeeSeqNum(AbstractLedgerTxn& ltx,
                                   std::optional<int64_t> baseFee) const
{
    ZoneScoped;
    mCachedAccountPreProtocol8.reset();

    auto header = ltx.loadHeader();

    auto sourceAccount = loadSourceAccount(ltx, header);
    if (!sourceAccount)
    {
        throw std::runtime_error("Unexpected database state");
    }

    auto& acc = sourceAccount.current().data.account();

    int64_t fee = getFee(header.current(), baseFee, true);

    if (fee > 0)
    {
        fee = std::min(acc.balance, fee);
        // Note: TransactionUtil addBalance checks that reserve plus liabilities
        // are respected. In this case, we allow it to fall below that since it
        // will be caught later in commonValid.
        stellar::addBalance(acc.balance, -fee);
        header.current().feePool += fee;
    }
    // in v10 we update sequence numbers during apply
    if (protocolVersionIsBefore(header.current().ledgerVersion,
                                ProtocolVersion::V_10))
    {
        if (acc.seqNum + 1 != getSeqNum())
        {
            // this should not happen as the transaction set is sanitized for
            // sequence numbers
            throw std::runtime_error("Unexpected account state");
        }
        acc.seqNum = getSeqNum();
    }
    return MutableTransactionResult::createSuccess(*this, fee);
}

bool
TransactionFrame::XDRProvidesValidFee() const
{
    if (isSoroban())
    {
        if (mEnvelope.type() != ENVELOPE_TYPE_TX ||
            mEnvelope.v1().tx.ext.v() != 1)
        {
            return false;
        }
        int64_t resourceFee = declaredSorobanResourceFee();
        if (resourceFee < 0 || resourceFee > MAX_RESOURCE_FEE)
        {
            return false;
        }
    }
    return true;
}

void
TransactionFrame::removeOneTimeSignerFromAllSourceAccounts(
    AbstractLedgerTxn& ltx) const
{
    auto ledgerVersion = ltx.loadHeader().current().ledgerVersion;
    if (ledgerVersion == 7)
    {
        return;
    }

    UnorderedSet<AccountID> accounts{getSourceID()};
    for (auto const& op : mOperations)
    {
        accounts.emplace(op->getSourceID());
    }

    auto signerKey = SignerKeyUtils::preAuthTxKey(*this);
    for (auto const& accountID : accounts)
    {
        removeAccountSigner(ltx, accountID, signerKey);
    }
}

void
TransactionFrame::removeAccountSigner(AbstractLedgerTxn& ltxOuter,
                                      AccountID const& accountID,
                                      SignerKey const& signerKey) const
{
    ZoneScoped;
    LedgerTxn ltx(ltxOuter);

    auto account = stellar::loadAccount(ltx, accountID);
    if (!account)
    {
        return; // probably account was removed due to merge operation
    }

    auto header = ltx.loadHeader();
    auto& signers = account.current().data.account().signers;
    auto findRes = findSignerByKey(signers.begin(), signers.end(), signerKey);
    if (findRes.second)
    {
        removeSignerWithPossibleSponsorship(ltx, header, findRes.first,
                                            account);
        ltx.commit();
    }
}

void
TransactionFrame::checkValidWithOptionallyChargedFee(
    AppConnector& app, LedgerSnapshot const& ls, SequenceNumber current,
    bool chargeFee, uint64_t lowerBoundCloseTimeOffset,
    uint64_t upperBoundCloseTimeOffset, MutableTransactionResultBase& txResult,
    DiagnosticEventManager& diagnosticEvents) const
{
    ZoneScoped;
    mCachedAccountPreProtocol8.reset();

    SignatureChecker signatureChecker{
        ls.getLedgerHeader().current().ledgerVersion, getContentsHash(),
        getSignatures(mEnvelope)};

    std::optional<FeePair> sorobanResourceFee;
    std::optional<SorobanNetworkConfig> sorobanConfig;
    if (protocolVersionStartsFrom(ls.getLedgerHeader().current().ledgerVersion,
                                  SOROBAN_PROTOCOL_VERSION) &&
        isSoroban())
    {
        sorobanConfig =
            app.getLedgerManager().getLastClosedSorobanNetworkConfig();
        sorobanResourceFee = computePreApplySorobanResourceFee(
            ls.getLedgerHeader().current().ledgerVersion, sorobanConfig.value(),
            app.getConfig());
    }
    if (commonValid(app, sorobanConfig, signatureChecker, ls, current, false,
                    chargeFee, lowerBoundCloseTimeOffset,
                    upperBoundCloseTimeOffset, sorobanResourceFee, txResult,
                    diagnosticEvents) != ValidationType::kMaybeValid)
    {
        return;
    }

    for (size_t i = 0; i < mOperations.size(); ++i)
    {
        auto const& op = mOperations[i];
        auto& opResult = txResult.getOpResultAt(i);

        if (!op->checkValid(app, signatureChecker, sorobanConfig, ls, false,
                            opResult, diagnosticEvents))
        {
            // it's OK to just fast fail here and not try to call
            // checkValid on all operations as the resulting object
            // is only used by applications
            txResult.setInnermostError(txFAILED);
            return;
        }
    }

    if (!signatureChecker.checkAllSignaturesUsed())
    {
        txResult.setInnermostError(txBAD_AUTH_EXTRA);
    }
}

MutableTxResultPtr
TransactionFrame::checkValid(AppConnector& app, LedgerSnapshot const& ls,
                             SequenceNumber current,
                             uint64_t lowerBoundCloseTimeOffset,
                             uint64_t upperBoundCloseTimeOffset,
                             DiagnosticEventManager& diagnosticEvents) const
{
    // Subtle: this check has to happen in `checkValid` and not
    // `checkValidWithOptionallyChargedFee` in order to not validate the
    // envelope XDR twice for the fee bump transactions (they use
    // `checkValidWithOptionallyChargedFee` for the inner tx).
    if (!isTransactionXDRValidForProtocol(
            ls.getLedgerHeader().current().ledgerVersion, app.getConfig(),
            mEnvelope))
    {
        return MutableTransactionResult::createTxError(txMALFORMED);
    }
    // Perform basic XDR fee validation, as
    // `checkValidWithOptionallyChargedFee` expects proper fee-related XDR.
    if (!XDRProvidesValidFee())
    {
        return MutableTransactionResult::createTxError(txMALFORMED);
    }
    // Setting the fees in this flow is potentially misleading, as these aren't
    // the fees that would end up being applied. However, this is what Core
    // used to return for a while, and some users may rely on this, so we
    // maintain this logic for the time being.
    int64_t minBaseFee = ls.getLedgerHeader().current().baseFee;
    auto feeCharged = getFee(ls.getLedgerHeader().current(), minBaseFee, false);
    auto txResult = MutableTransactionResult::createSuccess(*this, feeCharged);
    checkValidWithOptionallyChargedFee(
        app, ls, current, true, lowerBoundCloseTimeOffset,
        upperBoundCloseTimeOffset, *txResult, diagnosticEvents);
    return txResult;
}

void
TransactionFrame::insertKeysForFeeProcessing(
    UnorderedSet<LedgerKey>& keys) const
{
    keys.emplace(accountKey(getSourceID()));
}

void
TransactionFrame::insertKeysForTxApply(UnorderedSet<LedgerKey>& keys,
                                       LedgerKeyMeter* lkMeter) const
{
    for (auto const& op : mOperations)
    {
        if (!(getSourceID() == op->getSourceID()))
        {
            keys.emplace(accountKey(op->getSourceID()));
        }
        op->insertLedgerKeysToPrefetch(keys);
    }

    if (lkMeter)
    {
        auto const& resources = sorobanResources();
        keys.insert(resources.footprint.readOnly.begin(),
                    resources.footprint.readOnly.end());
        keys.insert(resources.footprint.readWrite.begin(),
                    resources.footprint.readWrite.end());
        auto insertTTLKey = [&](LedgerKey const& lk) {
            if (lk.type() == CONTRACT_DATA || lk.type() == CONTRACT_CODE)
            {
                keys.insert(getTTLKey(lk));
            }
        };
        // TTL keys must be prefetched for soroban entries.
        std::for_each(resources.footprint.readOnly.begin(),
                      resources.footprint.readOnly.end(), insertTTLKey);
        std::for_each(resources.footprint.readWrite.begin(),
                      resources.footprint.readWrite.end(), insertTTLKey);
        lkMeter->addTxn(resources);
    }
}

#ifdef BUILD_TESTS
bool
TransactionFrame::apply(AppConnector& app, AbstractLedgerTxn& ltx,
                        MutableTransactionResultBase& txResult,
                        Hash const& sorobanBasePrngSeed) const
{
    TransactionMetaBuilder tm(true, *this,
                              ltx.loadHeader().current().ledgerVersion, app);
    return apply(app, ltx, tm, txResult, sorobanBasePrngSeed);
}
#endif

bool
TransactionFrame::applyOperations(SignatureChecker& signatureChecker,
                                  AppConnector& app, AbstractLedgerTxn& ltx,
                                  TransactionMetaBuilder& outerMeta,
                                  MutableTransactionResultBase& txResult,
                                  Hash const& sorobanBasePrngSeed) const
{
    ZoneScoped;
#ifdef BUILD_TESTS
    if (txResult.adoptFailedReplayResult())
    {
        // Sub-zone for skips
        ZoneScopedN("skipped failed");
        CLOG_DEBUG(Tx, "Skipping replay of failed transaction: tx {}",
                   binToHex(getContentsHash()));
        return false;
    }
#endif

    auto& internalErrorCounter = app.getMetrics().NewCounter(
        {"ledger", "transaction", "internal-error"});
    bool reportInternalErrOnException = true;
    try
    {
        bool success = true;
        // shield outer scope of any side effects with LedgerTxn
        LedgerTxn ltxTx(ltx);
        uint32_t ledgerVersion = ltxTx.loadHeader().current().ledgerVersion;
        // We do not want to increase the internal-error metric count for
        // older ledger versions. The minimum ledger version for which we
        // start internal-error counting is defined in the app config.
        reportInternalErrOnException =
            ledgerVersion >=
            app.getConfig().LEDGER_PROTOCOL_MIN_VERSION_INTERNAL_ERROR_REPORT;
        auto& opTimer =
            app.getMetrics().NewTimer({"ledger", "operation", "apply"});

        uint64_t opNum{0};
        for (size_t i = 0; i < mOperations.size(); ++i)
        {
            auto time = opTimer.TimeScope();

            auto const& op = mOperations[i];
            auto& opResult = txResult.getOpResultAt(i);

            LedgerTxn ltxOp(ltxTx);
            Hash subSeed = sorobanBasePrngSeed;
            // If op can use the seed, we need to compute a sub-seed for it.
            if (op->isSoroban())
            {
                SHA256 subSeedSha;
                subSeedSha.add(sorobanBasePrngSeed);
                subSeedSha.add(xdr::xdr_to_opaque(opNum));
                subSeed = subSeedSha.finish();
            }
            ++opNum;
            auto& opMeta = outerMeta.getOperationMetaBuilderAt(i);
            bool txRes =
                op->apply(app, signatureChecker, ltxOp, subSeed, opResult,
                          txResult.getRefundableFeeTracker(), opMeta);

            if (!txRes)
            {
                success = false;
            }

            // The operation meta will be empty if the transaction
            // doesn't succeed so we may as well not do any work in that
            // case
            if (success)
            {
                auto delta = ltxOp.getDelta();
                auto& opEventManager = opMeta.getEventManager();
                if (protocolVersionIsBefore(ledgerVersion,
                                            ProtocolVersion::V_8) &&
                    opEventManager.isEnabled() &&
                    opResult.tr().type() != INFLATION)
                {
                    reconcileEvents(getSourceID(), op->getOperation(), delta,
                                    opMeta.getEventManager());
                }

                app.checkOnOperationApply(op->getOperation(), opResult, delta,
                                          opEventManager.getEvents());
                opMeta.setLedgerChanges(ltxOp);
            }

            if (txRes ||
                protocolVersionIsBefore(ledgerVersion, ProtocolVersion::V_14))
            {
                ltxOp.commit();
            }
        }

        if (success)
        {
            if (protocolVersionIsBefore(ledgerVersion, ProtocolVersion::V_10))
            {
                if (!signatureChecker.checkAllSignaturesUsed())
                {
                    txResult.setInnermostError(txBAD_AUTH_EXTRA);

                    // this should never happen: malformed transaction
                    // should not be accepted by nodes
                    return false;
                }

                // if an error occurred, it is responsibility of account's
                // owner to remove that signer
                LedgerTxn ltxAfter(ltxTx);
                removeOneTimeSignerFromAllSourceAccounts(ltxAfter);
                outerMeta.pushTxChangesAfter(ltxAfter);
                ltxAfter.commit();
            }
            else if (protocolVersionStartsFrom(ledgerVersion,
                                               ProtocolVersion::V_14) &&
                     ltxTx.hasSponsorshipEntry())
            {
                txResult.setInnermostError(txBAD_SPONSORSHIP);
                return false;
            }

            ltxTx.commit();
        }
        else
        {
            txResult.setInnermostError(txFAILED);
        }
        return success;
    }
    catch (InvariantDoesNotHold& e)
    {
        printErrorAndAbort("Invariant failure while applying operations: ",
                           e.what());
    }
    catch (std::bad_alloc& e)
    {
        printErrorAndAbort("Exception while applying operations: ", e.what());
    }
    catch (std::exception& e)
    {
        if (reportInternalErrOnException)
        {
            CLOG_ERROR(Tx, "Exception while applying operations ({}, {}): {}",
                       xdr_to_string(getFullHash(), "fullHash"),
                       xdr_to_string(getContentsHash(), "contentsHash"),
                       e.what());
        }
        else
        {
            CLOG_INFO(Tx,
                      "Exception occurred on outdated protocol version "
                      "while applying operations ({}, {}): {}",
                      xdr_to_string(getFullHash(), "fullHash"),
                      xdr_to_string(getContentsHash(), "contentsHash"),
                      e.what());
        }
    }
    catch (...)
    {
        if (reportInternalErrOnException)
        {
            CLOG_ERROR(Tx,
                       "Unknown exception while applying operations ({}, {})",
                       xdr_to_string(getFullHash(), "fullHash"),
                       xdr_to_string(getContentsHash(), "contentsHash"));
        }
        else
        {
            CLOG_INFO(Tx,
                      "Unknown exception on outdated protocol version "
                      "while applying operations ({}, {})",
                      xdr_to_string(getFullHash(), "fullHash"),
                      xdr_to_string(getContentsHash(), "contentsHash"));
        }
    }
    if (app.getConfig().HALT_ON_INTERNAL_TRANSACTION_ERROR)
    {
        printErrorAndAbort("Encountered an exception while applying "
                           "operations, see logs for details.");
    }
    // This is only reachable if an exception is thrown
    txResult.setInnermostError(txINTERNAL_ERROR);

    // We only increase the internal-error metric count if the ledger is a
    // newer version.
    if (reportInternalErrOnException)
    {
        internalErrorCounter.inc();
    }
    return false;
}

bool
TransactionFrame::apply(AppConnector& app, AbstractLedgerTxn& ltx,
                        TransactionMetaBuilder& meta,
                        MutableTransactionResultBase& txResult, bool chargeFee,
                        Hash const& sorobanBasePrngSeed) const
{
    ZoneScoped;
    try
    {
        mCachedAccountPreProtocol8.reset();
        uint32_t ledgerVersion = ltx.loadHeader().current().ledgerVersion;
        std::unique_ptr<SignatureChecker> signatureChecker;
#ifdef BUILD_TESTS
        // If the txResult has a replay result (catchup in skip mode is
        // enabled),
        //  we do not perform signature verification.
        if (txResult.hasReplayTransactionResult())
        {
            signatureChecker = std::make_unique<AlwaysValidSignatureChecker>(
                ledgerVersion, getContentsHash(), getSignatures(mEnvelope));
        }
        else
        {
#endif // BUILD_TESTS
            signatureChecker = std::make_unique<SignatureChecker>(
                ledgerVersion, getContentsHash(), getSignatures(mEnvelope));
#ifdef BUILD_TESTS
        }
#endif // BUILD_TESTS

        //  when applying, a failure during tx validation means that
        //  we'll skip trying to apply operations but we'll still
        //  process the sequence number if needed
        std::optional<FeePair> sorobanResourceFee;
        std::optional<SorobanNetworkConfig> sorobanConfig;
        if (protocolVersionStartsFrom(ledgerVersion,
                                      SOROBAN_PROTOCOL_VERSION) &&
            isSoroban())
        {
            sorobanConfig = app.getSorobanNetworkConfigForApply();
            sorobanResourceFee = computePreApplySorobanResourceFee(
                ledgerVersion, *sorobanConfig, app.getConfig());

            meta.setNonRefundableResourceFee(
                sorobanResourceFee->non_refundable_fee);
            int64_t initialFeeRefund = declaredSorobanResourceFee() -
                                       sorobanResourceFee->non_refundable_fee;
            txResult.initializeRefundableFeeTracker(initialFeeRefund);
        }
        LedgerTxn ltxTx(ltx);
        LedgerSnapshot lsTx(ltxTx);
        auto cv = commonValid(app, sorobanConfig, *signatureChecker, lsTx, 0,
                              true, chargeFee, 0, 0, sorobanResourceFee,
                              txResult, meta.getDiagnosticEventManager());
        if (cv >= ValidationType::kInvalidUpdateSeqNum)
        {
            processSeqNum(ltxTx);
        }

        bool signaturesValid =
            processSignatures(cv, *signatureChecker, ltxTx, txResult);

        meta.pushTxChangesBefore(ltxTx);
        ltxTx.commit();

        bool ok = signaturesValid && cv == ValidationType::kMaybeValid;
        try
        {
            // This should only throw if the logging during exception
            // handling for applyOperations throws. In that case, we may not
            // have the correct TransactionResult so we must crash.
            if (ok)
            {
                if (isSoroban())
                {
                    updateSorobanMetrics(app);
                }

                ok = applyOperations(*signatureChecker, app, ltx, meta,
                                     txResult, sorobanBasePrngSeed);
            }
            return ok;
        }
        catch (std::exception& e)
        {
            printErrorAndAbort("Exception while applying operations: ",
                               e.what());
        }
        catch (...)
        {
            printErrorAndAbort("Unknown exception while applying operations");
        }
    }
    catch (std::exception& e)
    {
        printErrorAndAbort("Exception after processing fees but before "
                           "processing sequence number: ",
                           e.what());
    }
    catch (...)
    {
        printErrorAndAbort("Unknown exception after processing fees but before "
                           "processing sequence number");
    }
}

bool
TransactionFrame::apply(AppConnector& app, AbstractLedgerTxn& ltx,
                        TransactionMetaBuilder& meta,
                        MutableTransactionResultBase& txResult,
                        Hash const& sorobanBasePrngSeed) const
{
    return apply(app, ltx, meta, txResult, true, sorobanBasePrngSeed);
}

void
TransactionFrame::processPostApply(AppConnector& app,
                                   AbstractLedgerTxn& ltxOuter,
                                   TransactionMetaBuilder& meta,
                                   MutableTransactionResultBase& txResult) const
{
    if (protocolVersionIsBefore(ltxOuter.loadHeader().current().ledgerVersion,
                                ProtocolVersion::V_23) &&
        isSoroban())
    {
        LedgerTxn ltx(ltxOuter);
        processRefund(app, ltx, getSourceID(), txResult,
                      meta.getTxEventManager());
        meta.pushTxChangesAfter(ltx);
        ltx.commit();
    }
    meta.maybeSetRefundableFeeMeta(txResult.getRefundableFeeTracker());
}

void
TransactionFrame::processPostTxSetApply(AppConnector& app,
                                        AbstractLedgerTxn& ltx,
                                        MutableTransactionResultBase& txResult,
                                        TxEventManager& txEventManager) const
{
    processRefund(app, ltx, getSourceID(), txResult, txEventManager);
}

// This is a TransactionFrame specific function that should only be used by
// FeeBumpTransactionFrame to forward a different account for the refund.
void
TransactionFrame::processRefund(AppConnector& app, AbstractLedgerTxn& ltxOuter,
                                AccountID const& feeSource,
                                MutableTransactionResultBase& txResult,
                                TxEventManager& txEventManager) const
{
    ZoneScoped;
    if (!isSoroban())
    {
        return;
    }
    // Process Soroban resource fee refund (this is independent of the
    // transaction success).
    int64_t refund = refundSorobanFee(ltxOuter, feeSource, txResult);

    // Emit fee refund event. A refund counts as a negative amount of fee
    // charged.
    auto stage = TransactionEventStage::TRANSACTION_EVENT_STAGE_AFTER_TX;
    if (protocolVersionStartsFrom(ltxOuter.loadHeader().current().ledgerVersion,
                                  ProtocolVersion::V_23))
    {
        stage = TransactionEventStage::TRANSACTION_EVENT_STAGE_AFTER_ALL_TXS;
    }
    txEventManager.newFeeEvent(feeSource, -refund, stage);
}

std::shared_ptr<StellarMessage const>
TransactionFrame::toStellarMessage() const
{
    auto msg = std::make_shared<StellarMessage>();
    msg->type(TRANSACTION);
    msg->transaction() = mEnvelope;
    return msg;
}

uint32_t
TransactionFrame::getSize() const
{
    ZoneScoped;
    return static_cast<uint32_t>(xdr::xdr_size(mEnvelope));
}
} // namespace stellar<|MERGE_RESOLUTION|>--- conflicted
+++ resolved
@@ -1066,26 +1066,16 @@
         (protocolVersionStartsFrom(ledgerVersion, ProtocolVersion::V_13) &&
          mEnvelope.type() == ENVELOPE_TYPE_TX_V0))
     {
-<<<<<<< HEAD
         txResult.setInnermostError(txNOT_SUPPORTED);
-        return false;
-=======
-        txResult->setInnermostResultCode(txNOT_SUPPORTED);
         return std::nullopt;
->>>>>>> e643061a
     }
 
     if (protocolVersionIsBefore(ledgerVersion, ProtocolVersion::V_19) &&
         mEnvelope.type() == ENVELOPE_TYPE_TX &&
         mEnvelope.v1().tx.cond.type() == PRECOND_V2)
     {
-<<<<<<< HEAD
         txResult.setInnermostError(txNOT_SUPPORTED);
-        return false;
-=======
-        txResult->setInnermostResultCode(txNOT_SUPPORTED);
         return std::nullopt;
->>>>>>> e643061a
     }
 
     if (extraSignersExist())
@@ -1095,13 +1085,8 @@
         static_assert(decltype(PreconditionsV2::extraSigners)::max_size() == 2);
         if (extraSigners.size() == 2 && extraSigners[0] == extraSigners[1])
         {
-<<<<<<< HEAD
             txResult.setInnermostError(txMALFORMED);
-            return false;
-=======
-            txResult->setInnermostResultCode(txMALFORMED);
             return std::nullopt;
->>>>>>> e643061a
         }
 
         for (auto const& signer : extraSigners)
@@ -1109,61 +1094,37 @@
             if (signer.type() == SIGNER_KEY_TYPE_ED25519_SIGNED_PAYLOAD &&
                 signer.ed25519SignedPayload().payload.empty())
             {
-<<<<<<< HEAD
                 txResult.setInnermostError(txMALFORMED);
-                return false;
-=======
-                txResult->setInnermostResultCode(txMALFORMED);
                 return std::nullopt;
->>>>>>> e643061a
             }
         }
     }
 
     if (getNumOperations() == 0)
     {
-<<<<<<< HEAD
         txResult.setInnermostError(txMISSING_OPERATION);
-        return false;
-=======
-        txResult->setInnermostResultCode(txMISSING_OPERATION);
         return std::nullopt;
->>>>>>> e643061a
     }
 
     if (!validateSorobanOpsConsistency())
     {
-<<<<<<< HEAD
         txResult.setInnermostError(txMALFORMED);
-        return false;
-=======
-        txResult->setInnermostResultCode(txMALFORMED);
         return std::nullopt;
->>>>>>> e643061a
     }
     if (isSoroban())
     {
         if (protocolVersionIsBefore(ledgerVersion, SOROBAN_PROTOCOL_VERSION))
         {
-<<<<<<< HEAD
             txResult.setInnermostError(txMALFORMED);
-            return false;
-=======
-            txResult->setInnermostResultCode(txMALFORMED);
             return std::nullopt;
->>>>>>> e643061a
         }
 
         releaseAssert(cfg);
         if (!checkSorobanResources(cfg.value(), ledgerVersion,
                                    diagnosticEvents))
         {
-<<<<<<< HEAD
             txResult.setInnermostError(txSOROBAN_INVALID);
-            return false;
-=======
             return std::nullopt;
->>>>>>> e643061a
         }
 
         auto const& sorobanData = mEnvelope.v1().tx.ext.sorobanData();
@@ -1176,13 +1137,8 @@
                 {makeU64SCVal(sorobanData.resourceFee),
                  makeU64SCVal(getFullFee())});
 
-<<<<<<< HEAD
             txResult.setInnermostError(txSOROBAN_INVALID);
-            return false;
-=======
-            txResult->setInnermostResultCode(txSOROBAN_INVALID);
             return std::nullopt;
->>>>>>> e643061a
         }
         releaseAssertOrThrow(sorobanResourceFee);
         if (sorobanResourceFee->refundable_fee >
@@ -1194,13 +1150,8 @@
                 {makeU64SCVal(sorobanResourceFee->refundable_fee),
                  makeU64SCVal(sorobanResourceFee->non_refundable_fee)});
 
-<<<<<<< HEAD
             txResult.setInnermostError(txSOROBAN_INVALID);
-            return false;
-=======
-            txResult->setInnermostResultCode(txSOROBAN_INVALID);
             return std::nullopt;
->>>>>>> e643061a
         }
         auto const resourceFees = sorobanResourceFee->refundable_fee +
                                   sorobanResourceFee->non_refundable_fee;
@@ -1213,13 +1164,8 @@
                 {makeU64SCVal(sorobanData.resourceFee),
                  makeU64SCVal(resourceFees)});
 
-<<<<<<< HEAD
             txResult.setInnermostError(txSOROBAN_INVALID);
-            return false;
-=======
-            txResult->setInnermostResultCode(txSOROBAN_INVALID);
             return std::nullopt;
->>>>>>> e643061a
         }
 
         // check for duplicates
@@ -1257,13 +1203,8 @@
             if (mEnvelope.type() == ENVELOPE_TYPE_TX &&
                 mEnvelope.v1().tx.ext.v() != 0)
             {
-<<<<<<< HEAD
                 txResult.setInnermostError(txMALFORMED);
-                return false;
-=======
-                txResult->setInnermostResultCode(txMALFORMED);
                 return std::nullopt;
->>>>>>> e643061a
             }
         }
     }
@@ -1271,57 +1212,32 @@
     auto header = ls.getLedgerHeader();
     if (isTooEarly(header, lowerBoundCloseTimeOffset))
     {
-<<<<<<< HEAD
         txResult.setInnermostError(txTOO_EARLY);
-        return false;
+        return std::nullopt;
     }
     if (isTooLate(header, upperBoundCloseTimeOffset))
     {
         txResult.setInnermostError(txTOO_LATE);
-        return false;
-=======
-        txResult->setInnermostResultCode(txTOO_EARLY);
         return std::nullopt;
-    }
-    if (isTooLate(header, upperBoundCloseTimeOffset))
-    {
-        txResult->setInnermostResultCode(txTOO_LATE);
-        return std::nullopt;
->>>>>>> e643061a
     }
 
     if (chargeFee &&
         getInclusionFee() < getMinInclusionFee(*this, header.current()))
     {
-<<<<<<< HEAD
         txResult.setInnermostError(txINSUFFICIENT_FEE);
-        return false;
+        return std::nullopt;
     }
     if (!chargeFee && getInclusionFee() < 0)
     {
         txResult.setInnermostError(txINSUFFICIENT_FEE);
-        return false;
-=======
-        txResult->setInnermostResultCode(txINSUFFICIENT_FEE);
         return std::nullopt;
-    }
-    if (!chargeFee && getInclusionFee() < 0)
-    {
-        txResult->setInnermostResultCode(txINSUFFICIENT_FEE);
-        return std::nullopt;
->>>>>>> e643061a
     }
 
     auto sourceAccount = ls.getAccount(header, *this);
     if (!sourceAccount)
     {
-<<<<<<< HEAD
         txResult.setInnermostError(txNO_ACCOUNT);
-        return false;
-=======
-        txResult->setInnermostResultCode(txNO_ACCOUNT);
         return std::nullopt;
->>>>>>> e643061a
     }
 
     return sourceAccount;
@@ -1463,20 +1379,14 @@
                 "Applying transaction with non-current closeTime");
         }
 
-<<<<<<< HEAD
-        if (!commonValidPreSeqNum(app, cfg, ls, chargeFee,
-                                  lowerBoundCloseTimeOffset,
-                                  upperBoundCloseTimeOffset, sorobanResourceFee,
-                                  txResult, diagnosticEvents))
-=======
         // Get the source account during commonValidPreSeqNum to avoid redundant
         // account loading
         auto sourceAccount = commonValidPreSeqNum(
             app, cfg, ls, chargeFee, lowerBoundCloseTimeOffset,
-            upperBoundCloseTimeOffset, sorobanResourceFee, txResult);
+            upperBoundCloseTimeOffset, sorobanResourceFee, txResult,
+            diagnosticEvents);
 
         if (!sourceAccount)
->>>>>>> e643061a
         {
             return;
         }
